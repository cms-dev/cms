--- conflicted
+++ resolved
@@ -274,12 +274,8 @@
         for u_id, dic in Scoring.store._scores.iteritems():
             for t_id, score in dic.iteritems():
                 if score.get_score() > 0.0:
-<<<<<<< HEAD
-                    self.write('%s %s %d\n' % (u_id, t_id, score.get_score()))
-=======
-                    self.write('%s %s %0.2f\n' %
+                    self.write('%s %s %d\n' %
                                (u_id, t_id, score.get_score()))
->>>>>>> 71737f23
 
 
 class ImageHandler(tornado.web.RequestHandler):
