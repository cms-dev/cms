--- conflicted
+++ resolved
@@ -60,23 +60,11 @@
         # Buffers
         self.buffer_size = 100  # Needs to be strictly positive.
 
-<<<<<<< HEAD
         # Keep the static files context manager alive for the application lifetime
         self._static_files_context = importlib.resources.path("cmsranking", "static")
         self.web_dir = str(self._static_files_context.__enter__())
-
         # Register cleanup handler to properly exit the context manager
         atexit.register(self._static_files_context.__exit__, None, None, None)
-        self.log_dir = os.path.join("/", "var", "local", "log", "cms", "ranking")
-        self.lib_dir = os.path.join("/", "var", "local", "lib", "cms", "ranking")
-        self.conf_paths = [
-            os.path.join("/", "usr", "local", "etc", "cms_ranking.toml"),
-            os.path.join("/", "etc", "cms_ranking.toml"),
-        ]
-
-        # Allow users to override config file path using environment
-=======
-        self.web_dir = pkg_resources.resource_filename("cmsranking", "static")
 
         # Try to find CMS installation root from the venv in which we run
         self.base_dir = sys.prefix
@@ -87,7 +75,6 @@
         self.lib_dir = os.path.join(self.base_dir, 'lib/ranking')
 
         # Default config file path can be overridden using environment
->>>>>>> 9a0c64c1
         # variable 'CMS_RANKING_CONFIG'.
         default_config_file = os.path.join(self.base_dir, 'etc/cms_ranking.toml')
         self.config_file = os.environ.get('CMS_RANKING_CONFIG', default_config_file)
