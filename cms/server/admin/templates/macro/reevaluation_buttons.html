{% macro reevaluation_buttons(allowed,
                              next_page,
                              submission_id=None,
                              dataset_id=None,
                              participation_id=None,
                              contest_id=None) %}
{#
Render reevaluation buttons for the given filters.

These are the possible configuration of not-none arguments received:
- submission_id and dataset_id: reevaluate the submission result of the
  given submission on the given dataset;
- dataset_id: reevaluate all submission results of the given dataset
  (they belong to the submissions for the dataset's task);
- participation_id: reevaluate all submission results (on all datasets)
  of the submissions that were handed in by the given participation;
- contest_id: reevaluate all submission results of the contest (of all
  participations and tasks, for all datasets).

allowed (bool): whether the logged in admin is allowed to reevaluate.
next_page (str): the URL to redirect to after the invalidation request
    has been sent.
submission_id (int|None): id of the submission to invalidate.
dataset_id (int|None): id of the dataset to invalidate.
participation_id (int|None): id of the participation to invalidate.
contest_id (int|None): the id of the contest to invalidate.
#}
{% if submission_id is not none and dataset_id is not none %}
  {% set invalidate_arguments = {"submission_id": submission_id,
                                 "dataset_id": dataset_id} %}
{% elif dataset_id is not none %}
  {% set invalidate_arguments = {"dataset_id": dataset_id} %}
{% elif participation_id is not none %}
  {% set invalidate_arguments = {"participation_id": participation_id} %}
{% elif contest_id is not none %}
  {% set invalidate_arguments = {"contest_id": contest_id} %}
{% endif %}
<<<<<<< HEAD
<button onclick="if ('submission_id' in {{ invalidate_arguments}} || confirm('Are you sure you want to recompile and judge all submissions?')) {
                cmsrpc_request(
=======
<button onclick="confirm('Do you really want to reevaluate?') && cmsrpc_request(
>>>>>>> 852a375d
                 'EvaluationService', 0,
                 'invalidate_submission', {
{% for key, value in invalidate_arguments.items() %}
                 '{{ key }}': {{ value }},
{% endfor %}
                  'level': 'compilation'},
                 function(response) { utils.redirect_if_ok('{{ next_page }}', response); }
                 );
               }"
{% if not allowed %}
        disabled
{% endif %}
        title="Compilation" >C</button>
<<<<<<< HEAD
<button onclick="if ('submission_id' in {{ invalidate_arguments}} || confirm('Are you sure you want to rejudge all submissions?')) {
                cmsrpc_request(
=======
<button onclick="confirm('Do you really want to reevaluate?') && cmsrpc_request(
>>>>>>> 852a375d
                 'EvaluationService', 0,
                 'invalidate_submission', {
{% for key, value in invalidate_arguments.items() %}
                 '{{ key }}': {{ value }},
{% endfor %}
                  'level': 'evaluation'},
                 function(response) { utils.redirect_if_ok('{{ next_page }}', response); }
                  );
                }"
{% if not allowed %}
        disabled
{% endif %}
        title="Evaluation" >E</button>
<<<<<<< HEAD
<button onclick="if ('submission_id' in {{ invalidate_arguments}} || confirm('Are you sure you want to rescore all submissions?')) {
                cmsrpc_request(
=======
<button onclick="confirm('Do you really want to reevaluate?') && cmsrpc_request(
>>>>>>> 852a375d
                 'ScoringService', 0,
                 'invalidate_submission', {
{% for key, value in invalidate_arguments.items() %}
                 '{{ key }}': {{ value }},
{% endfor %}
                 },
                 function(response) { utils.redirect_if_ok('{{ next_page }}', response); }
                 );
                }"
{% if not allowed %}
        disabled
{% endif %}
        title="Score" >S</button>
{% endmacro %}<|MERGE_RESOLUTION|>--- conflicted
+++ resolved
@@ -35,12 +35,7 @@
 {% elif contest_id is not none %}
   {% set invalidate_arguments = {"contest_id": contest_id} %}
 {% endif %}
-<<<<<<< HEAD
-<button onclick="if ('submission_id' in {{ invalidate_arguments}} || confirm('Are you sure you want to recompile and judge all submissions?')) {
-                cmsrpc_request(
-=======
 <button onclick="confirm('Do you really want to reevaluate?') && cmsrpc_request(
->>>>>>> 852a375d
                  'EvaluationService', 0,
                  'invalidate_submission', {
 {% for key, value in invalidate_arguments.items() %}
@@ -54,12 +49,7 @@
         disabled
 {% endif %}
         title="Compilation" >C</button>
-<<<<<<< HEAD
-<button onclick="if ('submission_id' in {{ invalidate_arguments}} || confirm('Are you sure you want to rejudge all submissions?')) {
-                cmsrpc_request(
-=======
 <button onclick="confirm('Do you really want to reevaluate?') && cmsrpc_request(
->>>>>>> 852a375d
                  'EvaluationService', 0,
                  'invalidate_submission', {
 {% for key, value in invalidate_arguments.items() %}
@@ -73,12 +63,7 @@
         disabled
 {% endif %}
         title="Evaluation" >E</button>
-<<<<<<< HEAD
-<button onclick="if ('submission_id' in {{ invalidate_arguments}} || confirm('Are you sure you want to rescore all submissions?')) {
-                cmsrpc_request(
-=======
 <button onclick="confirm('Do you really want to reevaluate?') && cmsrpc_request(
->>>>>>> 852a375d
                  'ScoringService', 0,
                  'invalidate_submission', {
 {% for key, value in invalidate_arguments.items() %}
