--- conflicted
+++ resolved
@@ -1,12 +1,6 @@
 {% import time %}
 {% import simplejson as json %}
-<<<<<<< HEAD
-{% import datetime %}
-{% from cms.server import format_time_or_date %}
-<!DOCTYPE html>
-=======
 {% from cmscommon.DateTime import make_timestamp %}
->>>>>>> 11ae3987
 <html>
   <head>
     <meta http-equiv="Content-Type" content="text/html; charset=utf-8">
