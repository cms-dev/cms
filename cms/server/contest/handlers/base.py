--- conflicted
+++ resolved
@@ -203,16 +203,12 @@
         # able to import new contests without having to restart CWS.
         contest_list = dict()
         for contest in self.sql_session.query(Contest).all():
-<<<<<<< HEAD
             # We hide contests that ended more than a week ago, or start more than a week from now
             today = datetime.now()
             seven_days_ago = today - timedelta(days=7)
             seven_days_ahead = today + timedelta(days=7)
             if contest.start < seven_days_ahead and contest.stop > seven_days_ago:
                 contest_list[contest.name] = contest
-=======
-            contest: Contest
-            contest_list[contest.name] = contest
->>>>>>> 852a375d
+                
         self.render("contest_list.html", contest_list=contest_list,
                     **self.r_params)