#!/usr/bin/env python3

# Contest Management System - http://cms-dev.github.io/
# Copyright © 2010-2014 Giovanni Mascellani <mascellani@poisson.phc.unipi.it>
# Copyright © 2010-2018 Stefano Maggiolo <s.maggiolo@gmail.com>
# Copyright © 2010-2012 Matteo Boscariol <boscarim@hotmail.com>
# Copyright © 2012-2014 Luca Wehrstedt <luca.wehrstedt@gmail.com>
# Copyright © 2013 Bernard Blackham <bernard@largestprime.net>
# Copyright © 2014 Artem Iglikov <artem.iglikov@gmail.com>
# Copyright © 2014 Fabian Gundlach <320pointsguy@gmail.com>
# Copyright © 2015-2018 William Di Luigi <williamdiluigi@gmail.com>
# Copyright © 2021 Grace Hawkins <amoomajid99@gmail.com>
# Copyright © 2025 Pasit Sangprachathanarak <ouipingpasit@gmail.com>
# Copyright © 2025 kk@cscmu-cnx
#
# This program is free software: you can redistribute it and/or modify
# it under the terms of the GNU Affero General Public License as
# published by the Free Software Foundation, either version 3 of the
# License, or (at your option) any later version.
#
# This program is distributed in the hope that it will be useful,
# but WITHOUT ANY WARRANTY; without even the implied warranty of
# MERCHANTABILITY or FITNESS FOR A PARTICULAR PURPOSE.  See the
# GNU Affero General Public License for more details.
#
# You should have received a copy of the GNU Affero General Public License
# along with this program.  If not, see <http://www.gnu.org/licenses/>.

"""Non-categorized handlers for CWS.

"""

import ipaddress
import json
import logging
import os.path
import re

import collections

from cms.db.contest import Contest

try:
    collections.MutableMapping
except:
    # Monkey-patch: Tornado 4.5.3 does not work on Python 3.11 by default
    collections.MutableMapping = collections.abc.MutableMapping

import tornado.web
from sqlalchemy.orm.exc import NoResultFound
from sqlalchemy.orm import joinedload

from cms import config
<<<<<<< HEAD
from cms.db import User, Participation, Team, Submission, Token, Task, Dataset
=======
from cms.db import User, Participation, Team
>>>>>>> 7e940240
from cms.grading.languagemanager import get_language
from cms.grading.steps import COMPILATION_MESSAGES, EVALUATION_MESSAGES
from cms.grading.scoring import task_score
from cms.server import multi_contest
from cms.server.contest.authentication import validate_login
from cms.server.contest.communication import get_communications
from cmscommon.crypto import hash_password, validate_password
from cmscommon.datetime import make_datetime, make_timestamp
from .contest import ContestHandler, api_login_required
from ..phase_management import actual_phase_required


logger = logging.getLogger(__name__)


# Dummy function to mark translatable strings.
def N_(msgid):
    return msgid


class MainHandler(ContestHandler):
    """Home page handler.

    """
    @multi_contest
    def get(self):
        self.r_params = self.render_params()
        self.render("overview.html", **self.r_params)

    def render_params(self):
        ret = super().render_params()

        if self.current_user is not None:
            # This massive joined load gets all the information which we will need
            participation = (
                self.sql_session.query(Participation)
                .filter(Participation.id == self.current_user.id)
                .options(
                    joinedload(Participation.user),
                    joinedload(Participation.contest),
                    joinedload(Participation.submissions).joinedload(Submission.token),
                    joinedload(Participation.submissions).joinedload(
                        Submission.results
                    ),
                )
                .first()
            )

            self.contest = (
                self.sql_session.query(Contest)
                .filter(Contest.id == participation.contest.id)
                .options(joinedload(Contest.tasks).joinedload(Task.active_dataset))
                .first()
            )

            ret["participation"] = participation

            # Compute public scores for all tasks only if they will be shown
            if self.contest.show_task_scores_in_overview:
                task_scores = {}
                for task in self.contest.tasks:
                    score_type = task.active_dataset.score_type_object
                    max_public_score = round(
                        score_type.max_public_score, task.score_precision
                    )
                    public_score, _ = task_score(
                        participation, task, public=True, rounded=True
                    )
                    task_scores[task.id] = (
                        public_score,
                        max_public_score,
                        score_type.format_score(
                            public_score,
                            score_type.max_public_score,
                            None,
                            task.score_precision,
                            translation=self.translation,
                        ),
                    )
                ret["task_scores"] = task_scores

        return ret

class RegistrationHandler(ContestHandler):
    """Registration handler.

    Used to create a participation when this is allowed.
    If `new_user` argument is true, it creates a new user too.

    """

    MAX_INPUT_LENGTH = 50
    MIN_PASSWORD_LENGTH = 6

    @multi_contest
    def post(self):
        if not self.contest.allow_registration:
            raise tornado.web.HTTPError(404)

        create_new_user = self.get_argument("new_user") == "true"

        # Get or create user
        if create_new_user:
            user = self._create_user()
        else:
            user = self._get_user()

            # Check if the participation exists
            contest = self.contest
            tot_participants = self.sql_session.query(Participation)\
                                   .filter(Participation.user == user)\
                                   .filter(Participation.contest == contest)\
                                   .count()
            if tot_participants > 0:
                raise tornado.web.HTTPError(409)

        # Create participation
        team = self._get_team()
        participation = Participation(user=user, contest=self.contest,
                                      team=team)
        self.sql_session.add(participation)

        self.sql_session.commit()

        self.finish(user.username)

    @multi_contest
    def get(self):
        if not self.contest.allow_registration:
            raise tornado.web.HTTPError(404)

        self.r_params["MAX_INPUT_LENGTH"] = self.MAX_INPUT_LENGTH
        self.r_params["MIN_PASSWORD_LENGTH"] = self.MIN_PASSWORD_LENGTH
        self.r_params["teams"] = self.sql_session.query(Team)\
                                     .order_by(Team.name).all()

        self.render("register.html", **self.r_params)

    def _create_user(self) -> User:
        try:
            first_name = self.get_argument("first_name")
            last_name = self.get_argument("last_name")
            username = self.get_argument("username")
            password = self.get_argument("password")
            email = self.get_argument("email")
            if len(email) == 0:
                email = None

            if not 1 <= len(first_name) <= self.MAX_INPUT_LENGTH:
                raise ValueError()
            if not 1 <= len(last_name) <= self.MAX_INPUT_LENGTH:
                raise ValueError()
            if not 1 <= len(username) <= self.MAX_INPUT_LENGTH:
                raise ValueError()
            if not re.match(r"^[A-Za-z0-9_-]+$", username):
                raise ValueError()
            if not self.MIN_PASSWORD_LENGTH <= len(password) \
                    <= self.MAX_INPUT_LENGTH:
                raise ValueError()
        except (tornado.web.MissingArgumentError, ValueError):
            raise tornado.web.HTTPError(400)

        # Override password with its hash
        password = hash_password(password)

        # Check if the username is available
        tot_users = self.sql_session.query(User)\
                        .filter(User.username == username).count()
        if tot_users != 0:
            # HTTP 409: Conflict
            raise tornado.web.HTTPError(409)

        # Store new user
        user = User(first_name, last_name, username, password, email=email)
        self.sql_session.add(user)

        return user

    def _get_user(self) -> User:
        username: str = self.get_argument("username")
        password: str = self.get_argument("password")

        # Find user if it exists
        user: User | None = (
            self.sql_session.query(User).filter(
                User.username == username).first()
        )
        if user is None:
            raise tornado.web.HTTPError(404)

        # Check if password is correct
        if not validate_password(user.password, password):
            raise tornado.web.HTTPError(403)

        return user

    def _get_team(self) -> Team | None:
        # If we have teams, we assume that the 'team' field is mandatory
        if self.sql_session.query(Team).count() > 0:
            try:
                team_code: str = self.get_argument("team")
                team: Team | None = (
                    self.sql_session.query(Team).filter(
                        Team.code == team_code).one()
                )
            except (tornado.web.MissingArgumentError, NoResultFound):
                raise tornado.web.HTTPError(400)
        else:
            team = None

        return team


class LoginHandler(ContestHandler):
    """Login handler.

    """
    @multi_contest
    def post(self):
        error_args = {"login_error": "true"}
        next_page: str | None = self.get_argument("next", None)
        if next_page is not None:
            error_args["next"] = next_page
            if next_page != "/":
                next_page = self.url(*next_page.strip("/").split("/"))
            else:
                next_page = self.url()
        else:
            next_page = self.contest_url()
        error_page = self.contest_url(**error_args)

        username: str = self.get_argument("username", "")
        password: str = self.get_argument("password", "")

        try:
            ip_address = ipaddress.ip_address(self.request.remote_ip)
        except ValueError:
            logger.warning("Invalid IP address provided by Tornado: %s",
                           self.request.remote_ip)
            return None

        participation, cookie = validate_login(
            self.sql_session, self.contest, self.timestamp, username, password,
            ip_address)

        cookie_name = self.contest.name + "_login"
        if cookie is None:
            self.clear_cookie(cookie_name)
        else:
            self.set_secure_cookie(
                cookie_name,
                cookie,
                expires_days=None,
                max_age=config.contest_web_server.cookie_duration,
            )

        if participation is None:
            self.redirect(error_page)
        else:
            self.redirect(next_page)


class StartHandler(ContestHandler):
    """Start handler.

    Used by a user who wants to start their per_user_time.

    """
    @tornado.web.authenticated
    @actual_phase_required(-1)
    @multi_contest
    def post(self):
        participation: Participation = self.current_user

        logger.info("Starting now for user %s", participation.user.username)
        participation.starting_time = self.timestamp
        self.sql_session.commit()

        self.redirect(self.contest_url())


class LogoutHandler(ContestHandler):
    """Logout handler.

    """
    @multi_contest
    def post(self):
        self.clear_cookie(self.contest.name + "_login")
        self.redirect(self.contest_url())


class NotificationsHandler(ContestHandler):
    """Displays notifications.

    """

    refresh_cookie = False

    @api_login_required
    @multi_contest
    def get(self):
        participation: Participation = self.current_user

        last_notification: str | None = self.get_argument(
            "last_notification", None)
        if last_notification is not None:
            last_notification = make_datetime(float(last_notification))

        res = get_communications(self.sql_session, participation,
                                 self.timestamp, after=last_notification)

        # Simple notifications
        notifications = self.service.notifications
        username = participation.user.username
        if username in notifications:
            for notification in notifications[username]:
                res.append({"type": "notification",
                            "timestamp": make_timestamp(notification[0]),
                            "subject": notification[1],
                            "text": notification[2],
                            "level": notification[3]})
            del notifications[username]

        self.write(json.dumps(res))


class DocumentationHandler(ContestHandler):
    """Displays the instruction (compilation lines, documentation,
    ...) of the contest.

    """
    @tornado.web.authenticated
    @multi_contest
    def get(self):
        contest: Contest = self.r_params.get("contest")
        languages = [get_language(lang) for lang in contest.languages]

        language_docs = []
        if config.contest_web_server.docs_path is not None:
            for language in languages:
                ext = language.source_extensions[0][1:]  # remove dot
                path = os.path.join(config.contest_web_server.docs_path, ext)
                if os.path.exists(path):
                    language_docs.append((language.name, ext))
        else:
            language_docs.append(("C++", "en"))

        self.render("documentation.html",
                    COMPILATION_MESSAGES=COMPILATION_MESSAGES,
                    EVALUATION_MESSAGES=EVALUATION_MESSAGES,
                    language_docs=language_docs,
                    **self.r_params)<|MERGE_RESOLUTION|>--- conflicted
+++ resolved
@@ -51,11 +51,7 @@
 from sqlalchemy.orm import joinedload
 
 from cms import config
-<<<<<<< HEAD
 from cms.db import User, Participation, Team, Submission, Token, Task, Dataset
-=======
-from cms.db import User, Participation, Team
->>>>>>> 7e940240
 from cms.grading.languagemanager import get_language
 from cms.grading.steps import COMPILATION_MESSAGES, EVALUATION_MESSAGES
 from cms.grading.scoring import task_score
