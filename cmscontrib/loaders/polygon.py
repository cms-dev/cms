--- conflicted
+++ resolved
@@ -22,11 +22,8 @@
 
 import logging
 import os
-<<<<<<< HEAD
 import json
-=======
 import shutil
->>>>>>> 852a375d
 import subprocess
 import xml.etree.ElementTree as ET
 import importlib.resources
